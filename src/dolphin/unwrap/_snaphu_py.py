from __future__ import annotations

from pathlib import Path
from typing import Optional

from numpy.typing import ArrayLike

from dolphin._log import get_log
from dolphin._types import Filename
from dolphin.io._core import DEFAULT_TIFF_OPTIONS_RIO
from dolphin.utils import full_suffix

from ._constants import CONNCOMP_SUFFIX, DEFAULT_CCL_NODATA, DEFAULT_UNW_NODATA
from ._utils import _zero_from_mask

logger = get_log(__name__)


def unwrap_snaphu_py(
    ifg_filename: Filename,
    corr_filename: Filename,
    unw_filename: Filename,
    nlooks: float,
    ntiles: tuple[int, int] = (1, 1),
    tile_overlap: tuple[int, int] = (0, 0),
    nproc: int = 1,
    mask_file: Optional[Filename] = None,
    zero_where_masked: bool = False,
    unw_nodata: Optional[float] = DEFAULT_UNW_NODATA,
    ccl_nodata: Optional[int] = DEFAULT_CCL_NODATA,
    init_method: str = "mst",
    cost: str = "smooth",
    scratchdir: Optional[Filename] = None,
) -> tuple[Path, Path]:
    """Unwrap an interferogram using at multiple scales using `tophu`.

    Parameters
    ----------
    ifg_filename : Filename
        Path to input interferogram.
    corr_filename : Filename
        Path to input correlation file.
    unw_filename : Filename
        Path to output unwrapped phase file.
    downsample_factor : tuple[int, int]
        Downsample the interferograms by this factor to unwrap faster, then upsample
    nlooks : float
        Effective number of looks used to form the input correlation data.
    ntiles : tuple[int, int], optional
        Number of (row, column) tiles to split for full image into.
        If `ntiles` is an int, will use `(ntiles, ntiles)`
    tile_overlap : tuple[int, int], optional
        Number of pixels to overlap in the (row, col) direction.
        Default = (0, 0)
    nproc : int, optional
        If specifying `ntiles`, number of processes to spawn to unwrap the
        tiles in parallel.
        Default = 1, which unwraps each tile in serial.
    mask_file : Filename, optional
        Path to binary byte mask file, by default None.
        Assumes that 1s are valid pixels and 0s are invalid.
    zero_where_masked : bool, optional
        Set wrapped phase/correlation to 0 where mask is 0 before unwrapping.
        If not mask is provided, this is ignored.
        By default True.
    unw_nodata : float , optional.
        If providing `unwrap_callback`, provide the nodata value for your
        unwrapping function.
    ccl_nodata : float, optional
        Nodata value for the connected component labels.
    init_method : str, choices = {"mcf", "mst"}
        initialization method, by default "mst"
    cost : str
        Statistical cost mode.
        Default = "smooth"
    scratchdir : Filename, optional
        If provided, uses a scratch directory to save the intermediate files
        during unwrapping.

    Returns
    -------
    unw_path : Path
        Path to output unwrapped phase file.
    conncomp_path : Path
        Path to output connected component label file.

    """
    import snaphu

    unw_suffix = full_suffix(unw_filename)
    cc_filename = str(unw_filename).replace(unw_suffix, CONNCOMP_SUFFIX)

    if zero_where_masked and mask_file is not None:
        logger.info(f"Zeroing phase/corr of pixels masked in {mask_file}")
        zeroed_ifg_file, zeroed_corr_file = _zero_from_mask(
            ifg_filename, corr_filename, mask_file
        )
        igram = snaphu.io.Raster(zeroed_ifg_file)
        corr = snaphu.io.Raster(zeroed_corr_file)
    else:
        igram = snaphu.io.Raster(ifg_filename)
        corr = snaphu.io.Raster(corr_filename)

    mask = None if mask_file is None else snaphu.io.Raster(mask_file)
    try:
        with (
            snaphu.io.Raster.create(
                unw_filename,
                like=igram,
                nodata=unw_nodata,
                dtype="f4",
                **DEFAULT_TIFF_OPTIONS_RIO,
            ) as unw,
            snaphu.io.Raster.create(
                cc_filename,
                like=igram,
                nodata=ccl_nodata,
                dtype="u2",
                **DEFAULT_TIFF_OPTIONS_RIO,
            ) as conncomp,
        ):
            # Unwrap and store the results in the `unw` and `conncomp` rasters.
            snaphu.unwrap(
                igram,
                corr,
                nlooks=nlooks,
                init=init_method,
                cost=cost,
                mask=mask,
                unw=unw,
                conncomp=conncomp,
                ntiles=ntiles,
                tile_overlap=tile_overlap,
                nproc=nproc,
                scratchdir=scratchdir,
                # https://github.com/isce-framework/snaphu-py/commit/a77cbe1ff115d96164985523987b1db3278970ed
                # On frame-sized ifgs, especially with decorrelation, defaults of
                # (500, 100) for (tile_cost_thresh, min_region_size) lead to
                # "Exceeded maximum number of secondary arcs"
                # "Decrease TILECOSTTHRESH and/or increase MINREGIONSIZE"
                tile_cost_thresh=200,
                # ... "and/or increase MINREGIONSIZE"
                min_region_size=300,
            )
    finally:
        igram.close()
        corr.close()
        if mask is not None:
            mask.close()

    if zero_where_masked and mask_file is not None:
        logger.info("Zeroing unw/conncomp of pixels masked in " f"{mask_file}")

        return _zero_from_mask(unw_filename, cc_filename, mask_file)

    return Path(unw_filename), Path(cc_filename)


def grow_conncomp_snaphu(
    unw_filename: Filename,
    corr_filename: Filename,
    nlooks: float,
    mask: Optional[ArrayLike] = None,
    ccl_nodata: Optional[int] = DEFAULT_CCL_NODATA,
    cost: str = "smooth",
    min_conncomp_frac: float = 0.0001,
    scratchdir: Optional[Filename] = None,
) -> Path:
    """Compute connected component labels using SNAPHU.

    Parameters
    ----------
    unw_filename : Filename
        Path to output unwrapped phase file.
    corr_filename : Filename
        Path to input correlation file.
    nlooks : float
        Effective number of looks used to form the input correlation data.
    mask : Array, optional
        binary byte mask array, by default None.
        Assumes that 1s are valid pixels and 0s are invalid.
    ccl_nodata : float, optional
        Nodata value for the connected component labels.
    cost : str
        Statistical cost mode.
        Default = "smooth"
    min_conncomp_frac : float, optional
        Minimum size of a single connected component, as a fraction of the total number
        of pixels in the array. Defaults to 0.0001.
    scratchdir : Filename, optional
        If provided, uses a scratch directory to save the intermediate files
        during unwrapping.

    Returns
    -------
    conncomp_path : Filename
        Path to output connected component label file.

    """
    import snaphu

    unw_suffix = full_suffix(unw_filename)
    cc_filename = str(unw_filename).replace(unw_suffix, CONNCOMP_SUFFIX)

<<<<<<< HEAD
    unw = snaphu.io.Raster(unw_filename)
    corr = snaphu.io.Raster(corr_filename)

    try:
        with snaphu.io.Raster.create(
=======
    with (
        snaphu.io.Raster(unw_filename) as unw,
        snaphu.io.Raster(corr_filename) as corr,
        snaphu.io.Raster.create(
>>>>>>> c57cf523
            cc_filename,
            like=unw,
            nodata=ccl_nodata,
            dtype="u2",
            **DEFAULT_TIFF_OPTIONS_RIO,
<<<<<<< HEAD
        ) as conncomp:
            snaphu.grow_conncomps(
                unw=unw,
                corr=corr,
                nlooks=nlooks,
                mask=mask,
                cost=cost,
                min_conncomp_frac=min_conncomp_frac,
                scratchdir=scratchdir,
                conncomp=conncomp,
            )
    finally:
        unw.close()
        corr.close()
=======
        ) as conncomp,
    ):
        snaphu.grow_conncomps(
            unw=unw,
            corr=corr,
            nlooks=nlooks,
            mask=mask,
            cost=cost,
            min_conncomp_frac=min_conncomp_frac,
            scratchdir=scratchdir,
            conncomp=conncomp,
        )
>>>>>>> c57cf523

    return Path(cc_filename)<|MERGE_RESOLUTION|>--- conflicted
+++ resolved
@@ -202,39 +202,15 @@
     unw_suffix = full_suffix(unw_filename)
     cc_filename = str(unw_filename).replace(unw_suffix, CONNCOMP_SUFFIX)
 
-<<<<<<< HEAD
-    unw = snaphu.io.Raster(unw_filename)
-    corr = snaphu.io.Raster(corr_filename)
-
-    try:
-        with snaphu.io.Raster.create(
-=======
     with (
         snaphu.io.Raster(unw_filename) as unw,
         snaphu.io.Raster(corr_filename) as corr,
         snaphu.io.Raster.create(
->>>>>>> c57cf523
             cc_filename,
             like=unw,
             nodata=ccl_nodata,
             dtype="u2",
             **DEFAULT_TIFF_OPTIONS_RIO,
-<<<<<<< HEAD
-        ) as conncomp:
-            snaphu.grow_conncomps(
-                unw=unw,
-                corr=corr,
-                nlooks=nlooks,
-                mask=mask,
-                cost=cost,
-                min_conncomp_frac=min_conncomp_frac,
-                scratchdir=scratchdir,
-                conncomp=conncomp,
-            )
-    finally:
-        unw.close()
-        corr.close()
-=======
         ) as conncomp,
     ):
         snaphu.grow_conncomps(
@@ -247,6 +223,5 @@
             scratchdir=scratchdir,
             conncomp=conncomp,
         )
->>>>>>> c57cf523
 
     return Path(cc_filename)