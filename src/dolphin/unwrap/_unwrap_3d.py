--- conflicted
+++ resolved
@@ -25,17 +25,10 @@
 def unwrap_spurt(
     ifg_filenames: Sequence[PathOrStr],
     output_path: PathOrStr,
-<<<<<<< HEAD
     temporal_coherence_filename: PathOrStr,
-    cor_filenames: Sequence[PathOrStr] | None = None,
-=======
-    temporal_coherence_file: PathOrStr,
     # cor_filenames: Sequence[PathOrStr] | None = None,
->>>>>>> eb00339a
     mask_filename: PathOrStr | None = None,
     similarity_filename: PathOrStr | None = None,
-    temporal_coherence_threshold: float = 0.6,
-    similarity_threshold: float = 0.5,
     options: SpurtOptions = DEFAULT_OPTIONS,
     scratchdir: PathOrStr | None = None,
 ) -> tuple[list[Path], list[Path]]:
@@ -43,15 +36,21 @@
     # NOTE: we are working around spurt currently wanting "temporal_coherence.tif",
     # and a temporal coherence threshold.
     # we'll make our own mask of 0=bad, 1=good, then pass a threshold of 0.5
-    temp_coh = io.load_gdal(temporal_coherence_file, masked=True).filled(0)
+    temp_coh = io.load_gdal(temporal_coherence_filename, masked=True).filled(0)
     # Mark the "bad" pixels (good=1, bad=0, following the unwrapper mask convention)
     temp_coh_mask = temp_coh > options.temporal_coherence_threshold
+    combined_mask = temp_coh_mask
+    if similarity_filename:
+        sim = io.load_gdal(similarity_filename, masked=True).filled(0)
+        sim_mask = sim > options.similarity_threshold
+        # A good pixel can have good similarity, or good temp. coherence
+        combined_mask = combined_mask | sim_mask
+
     if mask_filename:
         nodata_mask = io.load_gdal(mask_filename).astype(bool)
         # A good pixel has to be 1 in both masks
-        combined_mask = temp_coh_mask & nodata_mask
-    else:
-        combined_mask = temp_coh_mask
+        combined_mask = combined_mask & nodata_mask
+
     # We name it "temporal_coherence.tif" so spurt reads it.
     # Also make it float32 as though it were temp coh
     scratch_path = Path(scratchdir) if scratchdir else Path(output_path) / "scratch"
@@ -91,24 +90,6 @@
         ]
     )
 
-<<<<<<< HEAD
-    tile_settings = TilerSettings(**options.tiler_settings.model_dump())
-    slv_settings = SolverSettings(**options.solver_settings.model_dump())
-    mrg_settings = MergerSettings(**options.merger_settings.model_dump())
-
-    # Using default Hop3Graph
-    # TODO: this is a weird hack.. if there are 15 dates, there are 14 interferograms
-    # the spurt cli expects one of the filenames to be all 0s? maybe?
-    # But also still expects them to be date1_date2.int.tif?
-    g_time = Hop3Graph(len(ifg_filenames) + 1)
-    logger.info(f"Using Hop3 Graph in time with { g_time.npoints } epochs.")
-
-    date_str_to_file = _map_date_str_to_file(ifg_filenames)
-    stack = SLCStackReader(
-        slc_files=date_str_to_file,
-        temp_coh_file=temporal_coherence_filename,
-        temp_coh_threshold=options.temporal_coherence_threshold,
-=======
     # Solver Settings
     cmd.extend(
         [
@@ -125,7 +106,6 @@
             "--unwrap-parallel-tiles",
             str(options.solver_settings.num_parallel_tiles),
         ]
->>>>>>> eb00339a
     )
 
     # Merger Settings
