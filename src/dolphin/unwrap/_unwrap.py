from __future__ import annotations

from concurrent.futures import ThreadPoolExecutor, as_completed
from pathlib import Path
from typing import Optional, Sequence, Union

import numpy as np
from tqdm.auto import tqdm

from dolphin import goldstein, interpolate, io
from dolphin._log import get_log, log_runtime
from dolphin._types import Filename
from dolphin.utils import DummyProcessPoolExecutor, full_suffix
from dolphin.workflows import UnwrapMethod

from ._constants import (
    CONNCOMP_SUFFIX,
    CONNCOMP_SUFFIX_ZEROED,
    DEFAULT_CCL_NODATA,
    DEFAULT_UNW_NODATA,
    UNW_SUFFIX,
    UNW_SUFFIX_ZEROED,
)
from ._snaphu_py import grow_conncomp_snaphu, unwrap_snaphu_py
from ._tophu import multiscale_unwrap
from ._utils import create_combined_mask, set_nodata_values

logger = get_log(__name__)

__all__ = ["run", "unwrap"]


@log_runtime
def run(
    ifg_filenames: Sequence[Filename],
    cor_filenames: Sequence[Filename],
    output_path: Filename,
    *,
    nlooks: float = 5,
    mask_filename: Optional[Filename] = None,
    zero_where_masked: bool = False,
    unwrap_method: UnwrapMethod = UnwrapMethod.SNAPHU,
    init_method: str = "mst",
    cost: str = "smooth",
    max_jobs: int = 1,
    ntiles: Union[int, tuple[int, int]] = 1,
    tile_overlap: tuple[int, int] = (0, 0),
    n_parallel_tiles: int = 1,
    downsample_factor: Union[int, tuple[int, int]] = 1,
    unw_nodata: float | None = DEFAULT_UNW_NODATA,
    ccl_nodata: int | None = DEFAULT_CCL_NODATA,
    scratchdir: Optional[Filename] = None,
    overwrite: bool = False,
    run_goldstein: bool = False,
    alpha: float = 0.5,
    run_interpolation: bool = False,
    max_radius: int = 51,
    interpolation_cor_threshold: float = 0.5,
) -> tuple[list[Path], list[Path]]:
    """Run snaphu on all interferograms in a directory.

    Parameters
    ----------
    ifg_filenames : Sequence[Filename]
        Paths to input interferograms.
    cor_filenames : Sequence[Filename]
        Paths to input correlation files. Order must match `ifg_filenames`.
    output_path : Filename
        Path to output directory.
    nlooks : int, optional
        Effective number of looks used to form the input correlation data.
    mask_filename : Filename, optional
        Path to binary byte mask file, by default None.
        Assumes that 1s are valid pixels and 0s are invalid.
    zero_where_masked : bool, optional
        Set wrapped phase/correlation to 0 where mask is 0 before unwrapping.
        If not mask is provided, this is ignored.
        By default True.
    unwrap_method : UnwrapMethod or str, optional, default = "snaphu"
        Choice of unwrapping algorithm to use.
        Choices: {"snaphu", "icu", "phass"}
    init_method : str, choices = {"mcf", "mst"}
        SNAPHU initialization method, by default "mst".
    cost : str, choices = {"smooth", "defo", "p-norm",}
        SNAPHU cost function, by default "smooth"
    max_jobs : int, optional, default = 1
        Maximum parallel processes.
    ntiles : int or tuple[int, int], optional, default = (1, 1)
        Use multi-resolution unwrapping with `tophu` on the interferograms.
        If 1 or (1, 1), doesn't use tophu and unwraps the interferogram as
        one single image.
    tile_overlap : tuple[int, int], optional
        (For snaphu-py tiling): Number of pixels to overlap in the (row, col) direction.
        Default = (0, 0)
    n_parallel_tiles : int, optional
        (For snaphu-py tiling) If specifying `ntiles`, number of tiles to unwrap
        in parallel for each interferogram.
        Default = 1, which unwraps each tile in serial.
    downsample_factor : int, optional, default = 1
        (For tophu/multi-scale unwrapping): Downsample the interferograms by this
        factor to unwrap faster, then upsample to full resolution.
    unw_nodata : float , optional.
        Requested nodata value for the unwrapped phase.
        Default = 0
    ccl_nodata : float, optional
        Requested nodata value for connected component labels.
        Default = max value of UInt16 (65535)
    scratchdir : Filename, optional
        Path to scratch directory to hold intermediate files.
        If None, uses `tophu`'s `/tmp/...` default.
    overwrite : bool, optional, default = False
        Overwrite existing unwrapped files.
    run_goldstein : bool, optional, default = False
        Whether to run Goldstein filtering on interferogram
    alpha : float, optional, default = 0.5
        Alpha parameter for Goldstein filtering
    run_interpolation : bool, optional, default = False
        Whether to run interpolation on interferogram
    max_radius : int, optional, default = 51
        maximum radius (in pixel) for scatterer searching for interpolation
    interpolation_cor_threshold : float, optional, default = 0.5
        Threshold on the correlation raster to use for interpolation.
        Pixels with less than this value are replaced by a weighted
        combination of neighboring pixels.

    Returns
    -------
    unw_paths : list[Path]
        list of unwrapped files names
    conncomp_paths : list[Path]
        list of connected-component-label files names

    """
    if len(cor_filenames) != len(ifg_filenames):
        msg = (
            "Number of correlation files does not match number of interferograms."
            f" Found {len(cor_filenames)} correlation files and"
            f" {len(ifg_filenames)} interferograms."
        )
        raise ValueError(msg)

    if init_method.lower() not in ("mcf", "mst"):
        msg = f"Invalid init_method {init_method}"
        raise ValueError(msg)

    output_path = Path(output_path)

    ifg_suffixes = [full_suffix(f) for f in ifg_filenames]
    all_out_files = [
        (output_path / Path(f).name.replace(suf, UNW_SUFFIX))
        for f, suf in zip(ifg_filenames, ifg_suffixes)
    ]
    in_files, out_files = [], []
    for inf, outf in zip(ifg_filenames, all_out_files):
        if Path(outf).exists() and not overwrite:
            logger.info(f"{outf} exists. Skipping.")
            continue

        in_files.append(inf)
        out_files.append(outf)
    logger.info(f"{len(out_files)} left to unwrap")

    if mask_filename:
        mask_filename = Path(mask_filename).resolve()

    # This keeps it from spawning a new process for a single job.
    Executor = ThreadPoolExecutor if max_jobs > 1 else DummyProcessPoolExecutor
    with Executor(max_workers=max_jobs) as exc:
        futures = [
            exc.submit(
                unwrap,
                ifg_filename=ifg_file,
                corr_filename=cor_file,
                unw_filename=out_file,
                nlooks=nlooks,
                init_method=init_method,
                cost=cost,
                unwrap_method=unwrap_method,
                mask_filename=mask_filename,
                zero_where_masked=zero_where_masked,
                downsample_factor=downsample_factor,
                ntiles=ntiles,
                tile_overlap=tile_overlap,
                n_parallel_tiles=n_parallel_tiles,
                unw_nodata=unw_nodata,
                ccl_nodata=ccl_nodata,
                scratchdir=scratchdir,
                run_goldstein=run_goldstein,
                alpha=alpha,
                run_interpolation=run_interpolation,
                max_radius=max_radius,
                interpolation_cor_threshold=interpolation_cor_threshold,
            )
            for ifg_file, out_file, cor_file in zip(in_files, out_files, cor_filenames)
        ]
        for fut in tqdm(as_completed(futures)):
            # We're not passing all the unw files in, so we need to tally up below
            _unw_path, _cc_path = fut.result()

    if zero_where_masked and mask_filename is not None:
        all_out_files = [
            Path(str(outf).replace(UNW_SUFFIX, UNW_SUFFIX_ZEROED))
            for outf in all_out_files
        ]
        conncomp_files = [
            Path(str(outf).replace(UNW_SUFFIX_ZEROED, CONNCOMP_SUFFIX_ZEROED))
            for outf in all_out_files
        ]
    else:
        conncomp_files = [
            Path(str(outf).replace(UNW_SUFFIX, CONNCOMP_SUFFIX))
            for outf in all_out_files
        ]
    return all_out_files, conncomp_files


def unwrap(
    ifg_filename: Filename,
    corr_filename: Filename,
    unw_filename: Filename,
    nlooks: float,
    mask_filename: Optional[Filename] = None,
    zero_where_masked: bool = False,
    ntiles: Union[int, tuple[int, int]] = 1,
    tile_overlap: tuple[int, int] = (0, 0),
    n_parallel_tiles: int = 1,
    unwrap_method: UnwrapMethod = UnwrapMethod.SNAPHU,
    init_method: str = "mst",
    cost: str = "smooth",
    log_to_file: bool = True,
    downsample_factor: Union[int, tuple[int, int]] = 1,
    unw_nodata: float | None = DEFAULT_UNW_NODATA,
    ccl_nodata: int | None = DEFAULT_CCL_NODATA,
    scratchdir: Optional[Filename] = None,
    run_goldstein: bool = False,
    alpha: float = 0.5,
    run_interpolation: bool = False,
    max_radius: int = 51,
    interpolation_cor_threshold: float = 0.5,
<<<<<<< HEAD
) -> tuple[Filename, Filename]:
=======
) -> tuple[Path, Path]:
>>>>>>> 9b6ef140
    """Unwrap a single interferogram using snaphu, isce3, or tophu.

    Parameters
    ----------
    ifg_filename : Filename
        Path to input interferogram.
    corr_filename : Filename
        Path to input correlation file.
    unw_filename : Filename
        Path to output unwrapped phase file.
    nlooks : float
        Effective number of looks used to form the input correlation data.
    mask_filename : Filename, optional
        Path to binary byte mask file, by default None.
        Assumes that 1s are valid pixels and 0s are invalid.
    zero_where_masked : bool, optional
        Set wrapped phase/correlation to 0 where mask is 0 before unwrapping.
        If not mask is provided, this is ignored.
        By default True.
    unwrap_method : UnwrapMethod or str, optional, default = "snaphu"
        Choice of unwrapping algorithm to use.
        Choices: {"snaphu", "icu", "phass"}
    ntiles : int or tuple[int, int], optional, default = (1, 1)
        For either snaphu-py or tophu: divide the interferogram into tiles
        and unwrap each separately, then combine.
        If 1 or (1, 1), no tiling is performed, unwraps the interferogram as
        one single image.
    tile_overlap : tuple[int, int], optional
        (For snaphu-py tiling): Number of pixels to overlap in the (row, col) direction.
        Default = (0, 0)
    n_parallel_tiles : int, optional
        (For snaphu-py tiling) If specifying `ntiles`, number of processes to spawn
        to unwrap the tiles in parallel.
        Default = 1, which unwraps each tile in serial.
    init_method : str, choices = {"mcf", "mst"}
        SNAPHU initialization method, by default "mst"
    cost : str, choices = {"smooth", "defo", "p-norm",}
        SNAPHU cost function, by default "smooth"
    log_to_file : bool, optional
        Redirect isce3 logging output to file, by default True
    downsample_factor : int, optional, default = 1
        Downsample the interferograms by this factor to unwrap faster, then upsample
        to full resolution.
        If 1, doesn't use coarse_unwrap and unwraps as normal.
    unw_nodata : float , optional.
        Requested nodata value for the unwrapped phase.
        Default = 0
    ccl_nodata : float, optional
        Requested nodata value for connected component labels.
        Default = max value of UInt16 (65535)
    scratchdir : Filename, optional
        Path to scratch directory to hold intermediate files.
        If None, uses `tophu`'s `/tmp/...` default.
    run_goldstein : bool, optional, default = False
        Whether to run Goldstein filtering on interferogram
    alpha : float, optional, default = 0.5
        Alpha parameter for Goldstein filtering
    run_interpolation : bool, optional, default = False
        Whether to run interpolation on interferogram
    max_radius : int, optional, default = 51
        maximum radius (in pixel) for scatterer searching for interpolation
    interpolation_cor_threshold : float, optional, default = 0.5
        Threshold on the correlation raster to use for interpolation.
        Pixels with less than this value are replaced by a weighted
        combination of neighboring pixels.

    Returns
    -------
    unw_path : Filename
        Path to output unwrapped phase file.
    conncomp_path : Filename
        Path to output connected component label file.

    """
    if isinstance(downsample_factor, int):
        downsample_factor = (downsample_factor, downsample_factor)
    if isinstance(ntiles, int):
        ntiles = (ntiles, ntiles)
    # Coerce to the enum
    unwrap_method = UnwrapMethod(unwrap_method)

    # Check for a nodata mask
    if io.get_raster_nodata(ifg_filename) is None or mask_filename is None:
        # With no marked `nodata`, just use the passed in mask
        combined_mask_file = mask_filename
    else:
        combined_mask_file = Path(ifg_filename).with_suffix(".mask.tif")
        create_combined_mask(
            mask_filename=mask_filename,
            image_filename=ifg_filename,
            output_filename=combined_mask_file,
        )

    unwrapper_ifg_filename = Path(ifg_filename)
    unwrapper_unw_filename = Path(unw_filename)
    name_change = "."

    if run_goldstein:
        suf = Path(unw_filename).suffix
        if suf == ".tif":
            driver = "GTiff"
            opts = list(io.DEFAULT_TIFF_OPTIONS)
        else:
            driver = "ENVI"
            opts = list(io.DEFAULT_ENVI_OPTIONS)

        name_change = ".filt" + name_change
        # If we're running Goldstein filtering, the intermediate
        # filtered/unwrapped rasters are temporary rasters in the scratch dir.
        filt_ifg_filename = Path(scratchdir or ".") / (
            Path(ifg_filename).stem.split(".")[0] + (name_change + "int" + suf)
        )
        filt_unw_filename = Path(
            str(unw_filename).split(".")[0] + (name_change + "unw" + suf)
        )

        ifg = io.load_gdal(ifg_filename)
        logger.info(f"Goldstein filtering {ifg_filename} -> {filt_ifg_filename}")
        modified_ifg = goldstein(ifg, alpha=alpha)
        logger.info(f"Writing filtered output to {filt_ifg_filename}")
        io.write_arr(
            arr=modified_ifg,
            output_name=filt_ifg_filename,
            like_filename=ifg_filename,
            driver=driver,
            options=opts,
        )
        unwrapper_ifg_filename = filt_ifg_filename
        unwrapper_unw_filename = filt_unw_filename

    if run_interpolation:
        suf = Path(ifg_filename).suffix
        if suf == ".tif":
            driver = "GTiff"
            opts = list(io.DEFAULT_TIFF_OPTIONS)
        else:
            driver = "ENVI"
            opts = list(io.DEFAULT_ENVI_OPTIONS)

        pre_interp_ifg_filename = unwrapper_ifg_filename
        pre_interp_unw_filename = unwrapper_unw_filename
        name_change = ".interp" + name_change

        # temporarily storing the intermediate interpolated rasters in the scratch dir.
        interp_ifg_filename = Path(scratchdir or ".") / (
            pre_interp_ifg_filename.stem.split(".")[0] + (name_change + "int" + suf)
        )
        interp_unw_filename = Path(
            str(pre_interp_unw_filename).split(".")[0] + (name_change + "unw" + suf)
        )

        ifg = io.load_gdal(pre_interp_ifg_filename)
        corr = io.load_gdal(corr_filename)
        logger.info(
            f"Masking pixels with correlation below {interpolation_cor_threshold}"
        )
        coherent_pixel_mask = corr[:] >= interpolation_cor_threshold
<<<<<<< HEAD

=======
>>>>>>> 9b6ef140
        logger.info(f"Interpolating {pre_interp_ifg_filename} -> {interp_ifg_filename}")
        modified_ifg = interpolate(
            ifg=ifg,
            weights=coherent_pixel_mask,
            weight_cutoff=interpolation_cor_threshold,
            max_radius=max_radius,
        )
<<<<<<< HEAD
        del ifg, corr
=======
>>>>>>> 9b6ef140
        logger.info(f"Writing interpolated output to {interp_ifg_filename}")
        io.write_arr(
            arr=modified_ifg,
            output_name=interp_ifg_filename,
            like_filename=ifg_filename,
            driver=driver,
            options=opts,
        )
        unwrapper_ifg_filename = interp_ifg_filename
        unwrapper_unw_filename = interp_unw_filename

    if unwrap_method == UnwrapMethod.SNAPHU:
        # Pass everything to snaphu-py
        unw_path, conncomp_path = unwrap_snaphu_py(
            unwrapper_ifg_filename,
            corr_filename,
            unwrapper_unw_filename,
            nlooks,
            ntiles=ntiles,
            tile_overlap=tile_overlap,
            mask_file=combined_mask_file,
            nproc=n_parallel_tiles,
            zero_where_masked=zero_where_masked,
            unw_nodata=unw_nodata,
            ccl_nodata=ccl_nodata,
            init_method=init_method,
            cost=cost,
            scratchdir=scratchdir,
        )
    else:
        unw_path, conncomp_path = multiscale_unwrap(
            unwrapper_ifg_filename,
            corr_filename,
            unwrapper_unw_filename,
            downsample_factor,
            ntiles=ntiles,
            nlooks=nlooks,
            mask_file=combined_mask_file,
            zero_where_masked=zero_where_masked,
            unw_nodata=unw_nodata,
            ccl_nodata=ccl_nodata,
            init_method=init_method,
            cost=cost,
            unwrap_method=unwrap_method,
            scratchdir=scratchdir,
            log_to_file=log_to_file,
        )

    # TODO: post-processing steps go here:

    # Reset the input nodata values to be nodata in the unwrapped and CCL
    logger.info(f"Setting nodata values of {unw_path} file")
    set_nodata_values(
        filename=unw_path, output_nodata=unw_nodata, like_filename=ifg_filename
    )
    logger.info(f"Setting nodata values of {conncomp_path} file")
    set_nodata_values(
        filename=conncomp_path, output_nodata=ccl_nodata, like_filename=ifg_filename
    )

    # Transfer ambiguity numbers from filtered/interpolated unwrapped interferogram
    # back to original interferogram
    if run_goldstein or run_interpolation:
        logger.info(
            "Transferring ambiguity numbers from filtered/interpolated"
            "ifg {scratch_unw_filename}"
        )
        unw_arr = io.load_gdal(unwrapper_unw_filename)

        final_arr = np.angle(ifg) + (unw_arr - np.angle(modified_ifg))

        io.write_arr(
            arr=final_arr,
            output_name=unw_filename,
            dtype=np.float32,
            driver=driver,
            options=opts,
        )

        # Regrow connected components after phase modification
        corr = io.load_gdal(corr_filename)
        mask = corr[:] > 0
        # TODO decide whether we want to have the
        # 'min_conncomp_frac' option in the config
        conncomp_path = grow_conncomp_snaphu(
            unw_filename=unw_filename,
            corr_filename=corr_filename,
            nlooks=nlooks,
            mask=mask,
            ccl_nodata=ccl_nodata,
            cost=cost,
            scratchdir=scratchdir,
        )

    return unw_path, conncomp_path<|MERGE_RESOLUTION|>--- conflicted
+++ resolved
@@ -237,11 +237,7 @@
     run_interpolation: bool = False,
     max_radius: int = 51,
     interpolation_cor_threshold: float = 0.5,
-<<<<<<< HEAD
-) -> tuple[Filename, Filename]:
-=======
 ) -> tuple[Path, Path]:
->>>>>>> 9b6ef140
     """Unwrap a single interferogram using snaphu, isce3, or tophu.
 
     Parameters
@@ -399,10 +395,7 @@
             f"Masking pixels with correlation below {interpolation_cor_threshold}"
         )
         coherent_pixel_mask = corr[:] >= interpolation_cor_threshold
-<<<<<<< HEAD
-
-=======
->>>>>>> 9b6ef140
+
         logger.info(f"Interpolating {pre_interp_ifg_filename} -> {interp_ifg_filename}")
         modified_ifg = interpolate(
             ifg=ifg,
@@ -410,10 +403,7 @@
             weight_cutoff=interpolation_cor_threshold,
             max_radius=max_radius,
         )
-<<<<<<< HEAD
-        del ifg, corr
-=======
->>>>>>> 9b6ef140
+      
         logger.info(f"Writing interpolated output to {interp_ifg_filename}")
         io.write_arr(
             arr=modified_ifg,
