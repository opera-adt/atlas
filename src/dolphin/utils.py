from __future__ import annotations

import datetime
import math
import resource
import sys
import warnings
from collections.abc import Callable
from concurrent.futures import Executor, Future
from itertools import chain
from multiprocessing import cpu_count
from pathlib import Path
from typing import Any, Iterable, Optional, Sequence, Union

import numpy as np
from numpy.typing import ArrayLike, DTypeLike
from osgeo import gdal, gdal_array, gdalconst

from dolphin._log import get_log
from dolphin._types import Bbox, Filename, P, Strides, T

DateOrDatetime = Union[datetime.date, datetime.datetime]

gdal.UseExceptions()
logger = get_log(__name__)


<<<<<<< HEAD
=======
def progress(dummy=False):
    """Create a Progress bar context manager.

    Parameters
    ----------
    dummy : bool, default = False
        If True, skips showing and calls `contextlib.nullcontext`

    Usage
    -----
    >>> with progress() as p:
    ...     for i in p.track(range(10)):
    ...         pass
    10/10 Working... ━━━━━━━━━━━━━━━━━━━━━━━━━━━━━━━━━━━━━━━━ 100% 0:00:00

    """

    class DummyProgress:
        """Context manager that does no additional processing.

        Needs a `track` method to match rich.Progress.
        """

        def track(self, iterable, **kwargs):
            yield from iterable

        def __enter__(self):
            return self

        def __exit__(self, *excinfo):
            pass

    if dummy:
        return DummyProgress()

    return Progress(
        SpinnerColumn(),
        MofNCompleteColumn(),
        *Progress.get_default_columns()[:-1],  # Skip the ETA column
        TimeElapsedColumn(),
    )


>>>>>>> 47dece02
def numpy_to_gdal_type(np_dtype: DTypeLike) -> int:
    """Convert numpy dtype to gdal type.

    Parameters
    ----------
    np_dtype : DTypeLike
        Numpy dtype to convert.

    Returns
    -------
    int
        GDAL type code corresponding to `np_dtype`.

    Raises
    ------
    TypeError
        If `np_dtype` is not a numpy dtype, or if the provided dtype is not
        supported by GDAL (for example, `np.dtype('>i4')`)

    """
    np_dtype = np.dtype(np_dtype)

    if np.issubdtype(bool, np_dtype):
        return gdalconst.GDT_Byte
    gdal_code = gdal_array.NumericTypeCodeToGDALTypeCode(np_dtype)
    if gdal_code is None:
        msg = f"dtype {np_dtype} not supported by GDAL."
        raise TypeError(msg)
    return gdal_code


def gdal_to_numpy_type(gdal_type: Union[str, int]) -> np.dtype:
    """Convert gdal type to numpy type."""
    if isinstance(gdal_type, str):
        gdal_type = gdal.GetDataTypeByName(gdal_type)
    return np.dtype(gdal_array.GDALTypeCodeToNumericTypeCode(gdal_type))


def _get_path_from_gdal_str(name: Filename) -> Path:
    s = str(name)
    if s.upper().startswith("DERIVED_SUBDATASET"):
        # like DERIVED_SUBDATASET:AMPLITUDE:slc_filepath.tif
        p = s.split(":")[-1].strip('"').strip("'")
    elif ":" in s and (s.upper().startswith("NETCDF") or s.upper().startswith("HDF")):
        # like NETCDF:"slc_filepath.nc":subdataset
        p = s.split(":")[1].strip('"').strip("'")
    else:
        # Whole thing is the path
        p = str(name)
    return Path(p)


def _resolve_gdal_path(gdal_str: Filename) -> Filename:
    """Resolve the file portion of a gdal-openable string to an absolute path."""
    s_clean = str(gdal_str).lstrip('"').lstrip("'").rstrip('"').rstrip("'")
    prefixes = ["DERIVED_SUBDATASET", "NETCDF", "HDF"]
    is_gdal_str = any(s_clean.upper().startswith(pre) for pre in prefixes)
    file_part = str(_get_path_from_gdal_str(s_clean))

    # strip quotes to add back in after
    file_part = file_part.strip('"').strip("'")
    file_part_resolved = Path(file_part).resolve()
    resolved = s_clean.replace(file_part, str(file_part_resolved))
    return Path(resolved) if not is_gdal_str else resolved


def _get_slices(half_r: int, half_c: int, r: int, c: int, rows: int, cols: int):
    """Get the slices for the given pixel and half window size."""
    # Clamp min indexes to 0
    r_start = max(r - half_r, 0)
    c_start = max(c - half_c, 0)
    # Clamp max indexes to the array size
    r_end = min(r + half_r + 1, rows)
    c_end = min(c + half_c + 1, cols)
    return (r_start, r_end), (c_start, c_end)


def full_suffix(filename: Filename):
    """Get the full suffix of a filename, including multiple dots.

    Parameters
    ----------
    filename : str or Path
        path to file

    Returns
    -------
    str
        The full suffix, including multiple dots.

    Examples
    --------
        >>> full_suffix('test.tif')
        '.tif'
        >>> full_suffix('test.tar.gz')
        '.tar.gz'

    """
    fpath = Path(filename)
    return "".join(fpath.suffixes)


def disable_gpu():
    """Disable GPU usage."""
    import os

    import jax.config

    os.environ["CUDA_VISIBLE_DEVICES"] = ""
    jax.config.update("jax_platform_name", "cpu")


def gpu_is_available() -> bool:
    """Check if a GPU is available."""
    # TODO: not sure yet how to check for the jax gpu installation
    try:
        from numba import cuda
        from numba.cuda.cudadrv.error import CudaRuntimeError

    except ImportError:
        logger.debug("numba installed, but GPU not available")
        return False
    try:
        cuda_version = cuda.runtime.get_version()
        logger.debug(f"CUDA version: {cuda_version}")
    except (OSError, CudaRuntimeError) as e:
        logger.debug(f"CUDA runtime version error: {e}")
        return False
    try:
        n_gpu = len(cuda.gpus)
    except cuda.CudaSupportError as e:
        logger.debug(f"CUDA support error {e}")
        return False
    if n_gpu < 1:
        logger.debug("No available GPUs found")
        return False
    return True


def take_looks(arr, row_looks, col_looks, func_type="nansum", edge_strategy="cutoff"):
    """Downsample a numpy matrix by summing blocks of (row_looks, col_looks).

    Parameters
    ----------
    arr : np.array
        2D array of an image
    row_looks : int
        the reduction rate in row direction
    col_looks : int
        the reduction rate in col direction
    func_type : str, optional
        the numpy function to use for downsampling, by default "nansum"
    edge_strategy : str, optional
        how to handle edges, by default "cutoff"
        Choices are "cutoff", "pad"

    Returns
    -------
    ndarray
        The downsampled array, shape = ceil(rows / row_looks, cols / col_looks)

    Notes
    -----
    Cuts off values if the size isn't divisible by num looks.

    """
    if row_looks == 1 and col_looks == 1:
        return arr

    if arr.ndim >= 3:
        return np.stack(
            [
                take_looks(
                    a,
                    row_looks,
                    col_looks,
                    func_type=func_type,
                    edge_strategy=edge_strategy,
                )
                for a in arr
            ]
        )

    arr = _make_dims_multiples(arr, row_looks, col_looks, how=edge_strategy)

    rows, cols = arr.shape
    new_rows = rows // row_looks
    new_cols = cols // col_looks

    func = getattr(np, func_type)
    with warnings.catch_warnings():
        # ignore the warning about nansum of empty slice
        warnings.simplefilter("ignore", category=RuntimeWarning)
        return func(
            np.reshape(arr, (new_rows, row_looks, new_cols, col_looks)), axis=(3, 1)
        )


def _make_dims_multiples(arr, row_looks, col_looks, how="cutoff"):
    """Pad or cutoff an array to make the dimensions multiples of the looks."""
    rows, cols = arr.shape
    row_cutoff = rows % row_looks
    col_cutoff = cols % col_looks
    if how == "cutoff":
        if row_cutoff != 0:
            arr = arr[:-row_cutoff, :]
        if col_cutoff != 0:
            arr = arr[:, :-col_cutoff]
        return arr
    elif how == "pad":
        pad_rows = (row_looks - row_cutoff) % row_looks
        pad_cols = (col_looks - col_cutoff) % col_looks
        pad_val = False if arr.dtype == bool else np.nan
        if pad_rows > 0 or pad_cols > 0:
            arr = np.pad(
                arr,
                ((0, pad_rows), (0, pad_cols)),
                mode="constant",
                constant_values=pad_val,
            )
        return arr
    else:
        msg = f"Invalid edge strategy: {how}"
        raise ValueError(msg)


def upsample_nearest(
    arr: np.ndarray,
    output_shape: tuple[int, int],
    looks: Optional[tuple[int, int]] = None,
) -> np.ndarray:
    """Upsample a numpy matrix by repeating blocks of (row_looks, col_looks).

    Parameters
    ----------
    arr : np.array
        2D or 3D downsampled array.
    output_shape : tuple[int, int]
        The desired output shape.
    looks : tuple[int, int]
        The number of looks in the row and column directions.
        If not provided, will be calculated from `output_shape`.

    Returns
    -------
    ndarray
        The upsampled array, shape = `output_shape`.

    """
    in_rows, in_cols = arr.shape[-2:]
    out_rows, out_cols = output_shape[-2:]
    if (in_rows, in_cols) == (out_rows, out_cols):
        return arr

    if looks is None:
        row_looks = out_rows // in_rows
        col_looks = out_cols // in_cols
    else:
        row_looks, col_looks = looks

    arr_up = np.repeat(np.repeat(arr, row_looks, axis=-2), col_looks, axis=-1)
    # This may be larger than the original array, or it may be smaller, depending
    # on whether it was padded or cutoff
    out_r = min(out_rows, arr_up.shape[-2])
    out_c = min(out_cols, arr_up.shape[-1])

    shape = (len(arr), out_rows, out_cols) if arr.ndim == 3 else (out_rows, out_cols)
    arr_out = np.zeros(shape=shape, dtype=arr.dtype)
    arr_out[..., :out_r, :out_c] = arr_up[..., :out_r, :out_c]
    return arr_out


def get_max_memory_usage(units: str = "GB", children: bool = True) -> float:
    """Get the maximum memory usage of the current process.

    Parameters
    ----------
    units : str, optional, choices=["GB", "MB", "KB", "byte"]
        The units to return, by default "GB".
    children : bool, optional
        Whether to include the memory usage of child processes, by default True

    Returns
    -------
    float
        The maximum memory usage in the specified units.

    Raises
    ------
    ValueError
        If the units are not recognized.

    References
    ----------
    1. https://stackoverflow.com/a/7669279/4174466
    2. https://unix.stackexchange.com/a/30941/295194
    3. https://manpages.debian.org/bullseye/manpages-dev/getrusage.2.en.html

    """
    max_mem = resource.getrusage(resource.RUSAGE_SELF).ru_maxrss
    if children:
        max_mem += resource.getrusage(resource.RUSAGE_CHILDREN).ru_maxrss
    if units.lower().startswith("g"):
        factor = 1e9
    elif units.lower().startswith("m"):
        factor = 1e6
    elif units.lower().startswith("k"):
        factor = 1e3
    elif units.lower().startswith("byte"):
        factor = 1.0
    else:
        msg = f"Unknown units: {units}"
        raise ValueError(msg)
    if sys.platform.startswith("linux"):
        # on linux, ru_maxrss is in kilobytes, while on mac, ru_maxrss is in bytes
        factor /= 1e3

    return max_mem / factor


def get_gpu_memory(pid: Optional[int] = None, gpu_id: int = 0) -> float:
    """Get the memory usage (in GiB) of the GPU for the current pid."""
    try:
        from pynvml.smi import nvidia_smi
    except ImportError as e:
        msg = "Please install pynvml through pip or conda"
        raise ImportError(msg) from e

    def get_mem(process):
        used_mem = process["used_memory"] if process else 0
        if process["unit"] == "MiB":
            multiplier = 1 / 1024
        else:
            logger.warning(f"Unknown unit: {process['unit']}")
        return used_mem * multiplier

    nvsmi = nvidia_smi.getInstance()
    processes = nvsmi.DeviceQuery()["gpu"][gpu_id]["processes"]
    if not processes:
        return 0.0

    if pid is None:
        # Return sum of all processes
        return sum(get_mem(p) for p in processes)
    else:
        procs = [p for p in processes if p["pid"] == pid]
        return get_mem(procs[0]) if procs else 0.0


def moving_window_mean(
    image: ArrayLike, size: Union[int, tuple[int, int]]
) -> np.ndarray:
    """DEPRECATED: use `scipy.ndimage.uniform_filter` directly."""  # noqa: D401
    from scipy.ndimage import uniform_filter

    msg = (
        "`moving_window_mean` is deprecated. Please use `scipy.ndimage.uniform_filter`."
    )
    warnings.warn(msg, category=DeprecationWarning, stacklevel=2)
    return uniform_filter(image, size=size)


def set_num_threads(num_threads: int):
    """Set the cap on threads spawned by numpy and numba.

    Uses https://github.com/joblib/threadpoolctl for numpy.
    """
    import os

    import numba
    from threadpoolctl import ThreadpoolController

    # Set the environment variables for the workers
    controller = ThreadpoolController()
    controller.limit(limits=num_threads)
    # https://numba.readthedocs.io/en/stable/user/threading-layer.html#example-of-limiting-the-number-of-threads
    numba.set_num_threads(num_threads)
    # jax setup is harder, for now
    os.environ["XLA_FLAGS"] = f"--xla_force_host_platform_device_count={num_threads}"


def get_cpu_count():
    """Get the number of CPUs available to the current process.

    This function accounts for the possibility of a Docker container with
    limited CPU resources on a larger machine (which is ignored by
    `multiprocessing.cpu_count()`).

    Returns
    -------
    int
        The number of CPUs available to the current process.

    References
    ----------
    1. https://github.com/joblib/loky/issues/111
    2. https://github.com/conan-io/conan/blob/982a97041e1ece715d157523e27a14318408b925/conans/client/tools/oss.py#L27 # noqa

    """  # noqa: E501

    def get_cpu_quota():
        return int(Path("/sys/fs/cgroup/cpu/cpu.cfs_quota_us").read_text())

    def get_cpu_period():
        return int(Path("/sys/fs/cgroup/cpu/cpu.cfs_period_us").read_text())

    try:
        cfs_quota_us = get_cpu_quota()
        cfs_period_us = get_cpu_period()
        if cfs_quota_us > 0 and cfs_period_us > 0:
            return int(math.ceil(cfs_quota_us / cfs_period_us))
    except Exception:
        pass
    return cpu_count()


def flatten(list_of_lists: Iterable[Iterable[Any]]) -> chain[Any]:
    """Flatten one level of a nested iterable."""
    return chain.from_iterable(list_of_lists)


def format_date_pair(
    start: DateOrDatetime, end: DateOrDatetime, fmt: str = "%Y%m%d"
) -> str:
    """Format a date pair into a string.

    Parameters
    ----------
    start : DateOrDatetime
        First date or datetime
    end : DateOrDatetime
        Second date or datetime
    fmt : str, optional
        `datetime` formatter pattern.
        Default = "%Y%m%d"

    Returns
    -------
    str
        Formatted date pair.

    """
    return format_dates(start, end, fmt=fmt, sep="_")


def format_dates(*dates: DateOrDatetime, fmt: str = "%Y%m%d", sep: str = "_") -> str:
    """Format a date pair into a string.

    Parameters
    ----------
    *dates : DateOrDatetime
        Sequence of date/datetimes to format
    fmt : str, optional
        `datetime` formatter pattern.
        Default = "%Y%m%d"
    sep : str, optional
        string separator between dates.
        Default = "_"

    Returns
    -------
    str
        Formatted date pair.

    """
    return sep.join((d.strftime(fmt)) for d in dates)


# Keep alias for now, but deprecate
_format_date_pair = format_date_pair


def prepare_geometry(
    geometry_dir: Path,
    geo_files: Sequence[Path],
    matching_file: Path,
    dem_file: Optional[Path],
    epsg: int,
    out_bounds: Bbox,
    strides: Optional[dict[str, int]] = None,
) -> dict[str, Path]:
    """Prepare geometry files.

    Parameters
    ----------
    geometry_dir : Path
        Output directory for geometry files.
    geo_files : list[Path]
        list of geometry files.
    matching_file : Path
        Matching file.
    dem_file : Optional[Path]
        DEM file.
    epsg : int
        EPSG code.
    out_bounds : Bbox
        Output bounds.
    strides : Dict[str, int], optional
        Strides for resampling, by default {"x": 1, "y": 1}.

    Returns
    -------
    Dict[str, Path]
        Dictionary of prepared geometry files.

    """
    from dolphin import stitching
    from dolphin.io import format_nc_filename

    if strides is None:
        strides = {"x": 1, "y": 1}
    geometry_dir.mkdir(exist_ok=True)

    stitched_geo_list = {}

    if geo_files[0].name.endswith(".h5"):
        # ISCE3 geocoded SLCs
        datasets = ["los_east", "los_north"]

        for ds_name in datasets:
            outfile = geometry_dir / f"{ds_name}.tif"
            logger.info(f"Creating {outfile}")
            stitched_geo_list[ds_name] = outfile
            ds_path = f"/data/{ds_name}"
            cur_files = [format_nc_filename(f, ds_name=ds_path) for f in geo_files]

            no_data = 0

            stitching.merge_images(
                cur_files,
                outfile=outfile,
                driver="GTiff",
                out_bounds=out_bounds,
                out_bounds_epsg=epsg,
                in_nodata=no_data,
                out_nodata=no_data,
                target_aligned_pixels=True,
                strides=strides,
                overwrite=False,
            )

        if dem_file:
            height_file = geometry_dir / "height.tif"
            stitched_geo_list["height"] = height_file
            if not height_file.exists():
                logger.info(f"Creating {height_file}")
                stitching.warp_to_match(
                    input_file=dem_file,
                    match_file=matching_file,
                    output_file=height_file,
                    resample_alg="cubic",
                )
    else:
        # ISCE2 radar coordinates
        dsets = {
            "hgt.rdr": "height",
            "incLocal.rdr": "incidence_angle",
            "lat.rdr": "latitude",
            "lon.rdr": "longitude",
        }

        for geo_file in geo_files:
            if geo_file.stem in dsets:
                out_name = dsets[geo_file.stem]
            elif geo_file.name in dsets:
                out_name = dsets[geo_file.name]
                continue

            out_file = geometry_dir / (out_name + ".tif")
            stitched_geo_list[out_name] = out_file
            logger.info(f"Creating {out_file}")

            stitching.warp_to_match(
                input_file=geo_file,
                match_file=matching_file,
                output_file=out_file,
                resample_alg="cubic",
            )

    return stitched_geo_list


def compute_out_shape(shape: tuple[int, int], strides: Strides) -> tuple[int, int]:
    """Calculate the output size for an input `shape` and row/col `strides`.

    Parameters
    ----------
    shape : tuple[int, int]
        Input size: (rows, cols)
    strides : tuple[int, int]
        (y strides, x strides)

    Returns
    -------
    out_shape : tuple[int, int]
        Size of output after striding

    Notes
    -----
    If there is not a full window (of size `strides`), the end
    will get cut off rather than padded with a partial one.
    This should match the output size of `[dolphin.utils.take_looks][]`.

    As a 1D example, in array of size 6 with `strides`=3 along this dim,
    we could expect the pixels to be centered on indexes
    `[1, 4]`.

        [ 0  1  2   3  4  5]

    So the output size would be 2, since we have 2 full windows.
    If the array size was 7 or 8, we would have 2 full windows and 1 partial,
    so the output size would still be 2.

    """
    rows, cols = shape
    rstride, cstride = strides
    return (rows // rstride, cols // cstride)


class DummyProcessPoolExecutor(Executor):
    """Dummy ProcessPoolExecutor for to avoid forking for single_job purposes."""

    def __init__(self, max_workers: Optional[int] = None, **kwargs):  # noqa: D107
        self._max_workers = max_workers

    def submit(  # noqa: D102
        self, fn: Callable[P, T], /, *args: P.args, **kwargs: P.kwargs
    ) -> Future[T]:
        future: Future = Future()
        result = fn(*args, **kwargs)
        future.set_result(result)
        return future

    def shutdown(self, wait: bool = True, cancel_futures: bool = True):  # noqa: D102
        pass<|MERGE_RESOLUTION|>--- conflicted
+++ resolved
@@ -25,52 +25,6 @@
 logger = get_log(__name__)
 
 
-<<<<<<< HEAD
-=======
-def progress(dummy=False):
-    """Create a Progress bar context manager.
-
-    Parameters
-    ----------
-    dummy : bool, default = False
-        If True, skips showing and calls `contextlib.nullcontext`
-
-    Usage
-    -----
-    >>> with progress() as p:
-    ...     for i in p.track(range(10)):
-    ...         pass
-    10/10 Working... ━━━━━━━━━━━━━━━━━━━━━━━━━━━━━━━━━━━━━━━━ 100% 0:00:00
-
-    """
-
-    class DummyProgress:
-        """Context manager that does no additional processing.
-
-        Needs a `track` method to match rich.Progress.
-        """
-
-        def track(self, iterable, **kwargs):
-            yield from iterable
-
-        def __enter__(self):
-            return self
-
-        def __exit__(self, *excinfo):
-            pass
-
-    if dummy:
-        return DummyProgress()
-
-    return Progress(
-        SpinnerColumn(),
-        MofNCompleteColumn(),
-        *Progress.get_default_columns()[:-1],  # Skip the ETA column
-        TimeElapsedColumn(),
-    )
-
-
->>>>>>> 47dece02
 def numpy_to_gdal_type(np_dtype: DTypeLike) -> int:
     """Convert numpy dtype to gdal type.
 
