--- conflicted
+++ resolved
@@ -1,10 +1,6 @@
-<<<<<<< HEAD
-from typing import Dict, Optional
-=======
 from __future__ import annotations
 
-import logging
->>>>>>> f7df0648
+from typing import Optional
 
 import numpy as np
 
