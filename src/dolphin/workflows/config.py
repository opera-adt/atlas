import json
from datetime import date, datetime
from pathlib import Path
from typing import Dict, List, Optional, Sequence, TextIO, Union

from pydantic import (
    BaseModel,
    BaseSettings,
    DirectoryPath,
    Field,
    PrivateAttr,
    root_validator,
    validator,
)
from ruamel.yaml import YAML

from dolphin import __version__ as _dolphin_version
from dolphin._log import get_log
from dolphin.utils import get_dates

from ._enums import InterferogramNetworkType, OutputFormat, UnwrapMethod, WorkflowName

PathOrStr = Union[Path, str]

<<<<<<< HEAD
    Parameters
    ----------
    input_path : Filename
        Path to the yaml file to load
    workflow_name : str
        Name of the workflow to load. Used to determine the path to the
        schema and defaults files.
=======
__all__ = [
    "Workflow",
]
>>>>>>> 28fd1f93


def _move_file_in_dir(path: PathOrStr, values: dict) -> Path:
    """Make sure the `path` is within `values['directory']`.

    Used for validation in different workflow steps' outputs.
    """
    p = Path(path)
    d = Path(values.get("directory", "."))
    if not p.parent == d:
        return d / p.name
    else:
        return p


class PsOptions(BaseModel):
    """Options for the PS pixel selection portion of the workflow."""

    directory: Path = Path("PS")
    output_file: Path = Path("ps_pixels.tif")
    amp_dispersion_file: Path = Path("amp_dispersion.tif")
    amp_mean_file: Path = Path("amp_mean.tif")

    amp_dispersion_threshold: float = Field(
        0.42,
        description="Amplitude dispersion threshold to consider a pixel a PS.",
        gt=0.0,
    )

    # validators: Check directory exists, and that outputs are within directory
    _move_in_dir = validator(
        "output_file",
        "amp_dispersion_file",
        "amp_mean_file",
        always=True,
        allow_reuse=True,
    )(_move_file_in_dir)


<<<<<<< HEAD
    Parameters
    ----------
    data : dict
        Dictionary containing the yaml data
    output_path : Filename
        Path to the yaml file to save
    """
    y = YAML()
    with open(output_path, "w") as f:
        y.dump(data, f)
=======
class HalfWindow(BaseModel):
    """Class to hold half-window size for multi-looking during phase linking."""
>>>>>>> 28fd1f93

    x: int = Field(11, description="Half window size (in pixels) for x direction", gt=0)
    y: int = Field(5, description="Half window size (in pixels) for y direction", gt=0)

    def to_looks(self):
        """Convert (x, y) half-window size to (row, column) looks."""
        return 2 * self.y + 1, 2 * self.x + 1

    @classmethod
    def from_looks(cls, row_looks: int, col_looks: int):
        """Create a half-window from looks."""
        return cls(x=col_looks // 2, y=row_looks // 2)


class PhaseLinkingOptions(BaseModel):
    """Configurable options for wrapped phase estimation."""

    directory: Path = Path("linked_phase")
    ministack_size: int = Field(
        15, description="Size of the ministack for sequential estimator.", gt=1
    )
    half_window = HalfWindow()
    compressed_slc_file: Path = Path("compressed_slc.tif")
    temp_coh_file: Path = Path("temp_coh.tif")

    # validators
    _move_in_dir = validator(
        "compressed_slc_file", "temp_coh_file", allow_reuse=True, always=True
    )(_move_file_in_dir)

    @staticmethod
    def _format_date_pair(start: date, end: date, fmt="%Y%m%d") -> str:
        return f"{start.strftime(fmt)}_{end.strftime(fmt)}"


class InterferogramNetwork(BaseModel):
    """Options to determine the type of network for interferogram formation."""

    reference_idx: Optional[int] = Field(
        None,
        description=(
            "For single-reference network: Index of the reference image in the network"
        ),
    )
    max_bandwidth: Optional[int] = Field(
        None,
        description="Max `n` to form the nearest-`n` interferograms by index.",
        gt=1,
    )
    max_temporal_baseline: Optional[int] = Field(
        None,
        description="Maximum temporal baseline of interferograms",
        gt=0,
    )
    network_type = InterferogramNetworkType.SINGLE_REFERENCE

    # validation
    @root_validator
    def _check_network_type(cls, values):
        ref_idx = values.get("reference_idx")
        max_bw = values.get("max_bandwidth")
        max_tb = values.get("max_temporal_baseline")
        # Check if more than one has been set:
        if sum([ref_idx is not None, max_bw is not None, max_tb is not None]) > 1:
            raise ValueError(
                "Only one of `reference_idx`, `max_bandwidth`, or"
                " `max_temporal_baseline` can be set."
            )
        if max_tb is not None:
            values["network_type"] = InterferogramNetworkType.TEMPORAL_BASELINE
            return values

        if max_bw is not None:
            values["network_type"] = InterferogramNetworkType.BANDWIDTH
            return values

        # If nothing else specified, set to a single reference network
        values["network_type"] = InterferogramNetworkType.SINGLE_REFERENCE
        # and make sure the reference index is set
        if ref_idx is None:
            values["reference_idx"] = 0
        return values


class UnwrapOptions(BaseModel):
    """Options for unwrapping after wrapped phase estimation."""

    run_unwrap: bool = False
    directory: Path = Path("unwrap")
    unwrap_method: UnwrapMethod = UnwrapMethod.SNAPHU
    tiles: Sequence[int] = [1, 1]
    init_method: str = "mcf"

    # validators


class WorkerSettings(BaseSettings):
    """Settings configurable based on environment variables."""

    gpu_enabled: bool = Field(
        True,
        description="Whether to use GPU for processing (if available)",
    )
    gpu_id: int = Field(
        0,
        description="Index of the GPU to use for processing (if GPU)",
    )
    # n_workers: int = PositiveInt(16)
    n_workers: int = Field(
        16, ge=1, description="Number of cpu cores to use for processing (if CPU)"
    )
    max_ram_gb: float = Field(
        1.0,
        description="Maximum RAM (in GB) to use for processing",
        gt=0.1,
    )

    class Config:
        """Pydantic class configuration for BaseSettings."""

        # https://docs.pydantic.dev/usage/settings/#parsing-environment-variable-values
        env_prefix = "dolphin_"  # e.g. DOLPHIN_N_WORKERS=4 for n_workers
        fields = {
            "gpu_enabled": {"env": ["dolphin_gpu_enabled", "gpu"]},
        }


class Inputs(BaseModel):
    """Options specifying input datasets for workflow."""

    cslc_directory: DirectoryPath = Field(None, description="Path to CSLC files")
    cslc_file_ext: Optional[str] = Field(
        ".nc",
        description="Extension of CSLC files (if providing `cslc_directory`)",
    )
    cslc_file_list: List[PathOrStr] = Field(
        default_factory=list, description="List of CSLC files"
    )
    cslc_date_fmt: str = Field(
        "%Y%m%d",
        description="Format of dates contained in CSLC filenames",
    )

    mask_files: List[str] = Field(
        default_factory=list,
        description=(
            "List of mask files to use, where convention is"
            " 0 for no data/invalid, and 1 for data."
        ),
    )

    # validators
    @validator("mask_files", "cslc_file_list", pre=True)
    def _check_mask_files(cls, v):
        if isinstance(v, str):
            return [v]
        elif v is None:
            return []
        return v

    @root_validator
    def _check_slc_files_exist(cls, values):
        file_list = values.get("cslc_file_list")
        directory = values.get("cslc_directory")
        if not file_list:
            if not directory:
                raise ValueError("Must specify either cslc_file_list or cslc_directory")

            ext = values.get("cslc_file_ext")
            file_list = sorted(directory.glob(f"*{ext}"))
            # Filter out files that don't have dates in the filename
            date_fmt = values.get("cslc_date_fmt")
            file_list = [str(f) for f in file_list if get_dates(f, fmt=date_fmt)]
            values["cslc_file_list"] = file_list
            # Save the directory, if used, as an absolute path
            values["cslc_directory"] = directory.absolute()
        else:
            # If the file_list is directly provided, null out the directory/extension
            values["cslc_directory"] = None
            values["cslc_file_ext"] = None
        return values


class Outputs(BaseModel):
    """Options for the output format/compressions."""

    output_format: OutputFormat = OutputFormat.NETCDF
    scratch_directory: Path = Path("scratch")
    output_directory: Path = Path("output")
    output_resolution: List[float] = Field(
        [20, 20],
        description="Output (x, y) resolution (in units of input data)",
    )
    strides: List[int] = Field(
        [1, 1],
        description=(
            "Alternative to specifying output resolution: Specify the (x, y) strides"
            " (decimation factor) to perform while processing input. For example,"
            " strides of [4, 2] would turn an input resolution of [5, 10] into an"
            " output resolution of [20, 20]."
        ),
    )

    hdf5_creation_options: Dict = Field(
        dict(
            chunks=True,
            compression="gzip",
            compression_opts=4,
            shuffle=True,
        ),
        description="Options for `create_dataset` with h5py.",
    )
    gtiff_creation_options: List[str] = Field(
        ["TILED=YES", "COMPRESS=DEFLATE", "ZLEVEL=5"],
        description="GDAL creation options for GeoTIFF files",
    )

    # validators
    @validator("output_directory", "scratch_directory", always=True)
    def _dir_is_absolute(cls, v):
        return v.absolute()


class Workflow(BaseModel):
    """Configuration for the workflow.

    Required fields are in `Inputs`.
    Must specify either `cslc_file_list`, or `cslc_directory` and
    a `cslc_file_ext`.
    """

    workflow_name: str = WorkflowName.STACK

    inputs: Inputs
    outputs: Outputs = Field(default_factory=Outputs)

    # Options for each step in the workflow
    ps_options: PsOptions = Field(default_factory=PsOptions)
    phase_linking: PhaseLinkingOptions = Field(default_factory=PhaseLinkingOptions)
    interferogram_network: InterferogramNetwork = Field(
        default_factory=InterferogramNetwork
    )
    unwrap_options: UnwrapOptions = Field(default_factory=UnwrapOptions)

    # General workflow metadata
    worker_settings: WorkerSettings = Field(default_factory=WorkerSettings)
    creation_time_utc: datetime = Field(default_factory=datetime.utcnow)
    dolphin_version: str = _dolphin_version

    # internal helpers
    # Stores the list of directories to be created by the workflow
    _directory_list: List[Path] = PrivateAttr(default_factory=list)

    # validators
    @root_validator
    def _move_dirs_inside_scratch(cls, values):
        """Ensure outputs from workflow steps are within scratch directory."""
        scratch_dir = values["outputs"].scratch_directory
        # Save all directories as absolute paths
        scratch_dir = scratch_dir.absolute()

        # For each workflow step that has an output folder, move it inside
        # the scratch directory (if it's not already inside).
        # They may already be inside if we're loading from a json/yaml file.
        ps_opts = values["ps_options"]
        if not ps_opts.directory.parent == scratch_dir:
            ps_opts.directory = scratch_dir / ps_opts.directory
        ps_opts.directory = ps_opts.directory.absolute()

        if not ps_opts.amp_dispersion_file.parent.parent == scratch_dir:
            ps_opts.amp_dispersion_file = scratch_dir / ps_opts.amp_dispersion_file
        if not ps_opts.amp_mean_file.parent.parent == scratch_dir:
            ps_opts.amp_mean_file = scratch_dir / ps_opts.amp_mean_file
        if not ps_opts.output_file.parent.parent == scratch_dir:
            ps_opts.output_file = scratch_dir / ps_opts.output_file

        pl_opts = values["phase_linking"]
        if not pl_opts.directory.parent == scratch_dir:
            pl_opts.directory = scratch_dir / pl_opts.directory
        pl_opts.directory = pl_opts.directory.absolute()

        if not pl_opts.compressed_slc_file.parent.parent == scratch_dir:
            pl_opts.compressed_slc_file = scratch_dir / pl_opts.compressed_slc_file
        if not pl_opts.temp_coh_file.parent.parent == scratch_dir:
            pl_opts.temp_coh_file = scratch_dir / pl_opts.temp_coh_file

        unw_opts = values["unwrap_options"]
        if not unw_opts.directory.parent == scratch_dir:
            unw_opts.directory = scratch_dir / unw_opts.directory
        unw_opts.directory = unw_opts.directory.absolute()

        return values

    # Extra model exporting options beyond .dict() or .json()
    def to_yaml(self, output_path: Union[PathOrStr, TextIO]):
        """Save workflow configuration as a yaml file.

        Used to record the default-filled version of a supplied yaml.

        Parameters
        ----------
        output_path : Pathlike
            Path to the yaml file to save.
        """
        data = json.loads(self.json())
        y = YAML()
        if hasattr(output_path, "write"):
            y.dump(data, output_path)
        else:
            with open(output_path, "w") as f:
                y.dump(data, f)

    @classmethod
    def from_yaml(cls, yaml_path: PathOrStr):
        """Load a workflow configuration from a yaml file.

        Parameters
        ----------
        yaml_path : Pathlike
            Path to the yaml file to load.

        Returns
        -------
        Config
            Workflow configuration
        """
        y = YAML(typ="safe")
        with open(yaml_path, "r") as f:
            data = y.load(f)
        return cls(**data)

    def __init__(self, **data):
        """After validation, initialize and store the directory list."""
        super().__init__(**data)
        # Track the directories that need to be created at start of workflow
        self._directory_list = [
            self.outputs.scratch_directory,
            self.outputs.output_directory,
            self.ps_options.directory,
            self.phase_linking.directory,
            self.unwrap_options.directory,
        ]

    def create_dir_tree(self, debug=False):
        """Create the directory tree for the workflow."""
        log = get_log(debug=debug)
        for d in self._directory_list:
            log.debug(f"Creating directory: {d}")
            d.mkdir(parents=True, exist_ok=True)<|MERGE_RESOLUTION|>--- conflicted
+++ resolved
@@ -22,19 +22,9 @@
 
 PathOrStr = Union[Path, str]
 
-<<<<<<< HEAD
-    Parameters
-    ----------
-    input_path : Filename
-        Path to the yaml file to load
-    workflow_name : str
-        Name of the workflow to load. Used to determine the path to the
-        schema and defaults files.
-=======
 __all__ = [
     "Workflow",
 ]
->>>>>>> 28fd1f93
 
 
 def _move_file_in_dir(path: PathOrStr, values: dict) -> Path:
@@ -74,21 +64,8 @@
     )(_move_file_in_dir)
 
 
-<<<<<<< HEAD
-    Parameters
-    ----------
-    data : dict
-        Dictionary containing the yaml data
-    output_path : Filename
-        Path to the yaml file to save
-    """
-    y = YAML()
-    with open(output_path, "w") as f:
-        y.dump(data, f)
-=======
 class HalfWindow(BaseModel):
     """Class to hold half-window size for multi-looking during phase linking."""
->>>>>>> 28fd1f93
 
     x: int = Field(11, description="Half window size (in pixels) for x direction", gt=0)
     y: int = Field(5, description="Half window size (in pixels) for y direction", gt=0)
