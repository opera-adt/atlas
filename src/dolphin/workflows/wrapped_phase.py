--- conflicted
+++ resolved
@@ -160,7 +160,6 @@
         # If we pre-compute it from some big stack, we need to use that for SHP
         # finding, not use the size of `slc_vrt_file`
         shp_nslc = None
-<<<<<<< HEAD
         (
             phase_linked_slcs,
             comp_slc_list,
@@ -171,6 +170,7 @@
             slc_vrt_stack=vrt_stack,
             output_folder=pl_path,
             ministack_size=cfg.phase_linking.ministack_size,
+            output_reference_idx=cfg.phase_linking.output_reference_idx,
             new_compressed_reference_idx=new_compressed_slc_reference_idx,
             half_window=cfg.phase_linking.half_window.model_dump(),
             strides=strides,
@@ -187,31 +187,6 @@
             block_shape=cfg.worker_settings.block_shape,
             baseline_lag=cfg.phase_linking.baseline_lag,
             **kwargs,
-=======
-        (phase_linked_slcs, comp_slc_list, temp_coh_file, shp_count_file) = (
-            sequential.run_wrapped_phase_sequential(
-                slc_vrt_stack=vrt_stack,
-                output_folder=pl_path,
-                ministack_size=cfg.phase_linking.ministack_size,
-                output_reference_idx=cfg.phase_linking.output_reference_idx,
-                new_compressed_reference_idx=new_compressed_slc_reference_idx,
-                half_window=cfg.phase_linking.half_window.model_dump(),
-                strides=strides,
-                use_evd=cfg.phase_linking.use_evd,
-                beta=cfg.phase_linking.beta,
-                mask_file=mask_filename,
-                ps_mask_file=ps_output,
-                amp_mean_file=cfg.ps_options._amp_mean_file,
-                amp_dispersion_file=cfg.ps_options._amp_dispersion_file,
-                shp_method=cfg.phase_linking.shp_method,
-                shp_alpha=cfg.phase_linking.shp_alpha,
-                shp_nslc=shp_nslc,
-                cslc_date_fmt=cfg.input_options.cslc_date_fmt,
-                block_shape=cfg.worker_settings.block_shape,
-                baseline_lag=cfg.phase_linking.baseline_lag,
-                **kwargs,
-            )
->>>>>>> da4a875d
         )
     # Dump the used options for JSON parsing
     logger.info(
