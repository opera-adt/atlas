import shutil
from pathlib import Path
from typing import List, Optional, Tuple

from dolphin import io, ps, stack, utils
from dolphin._background import NvidiaMemoryWatcher
from dolphin._log import get_log, log_runtime
from dolphin.interferogram import Network

from . import sequential, single
from .config import Workflow


@log_runtime
def run(cfg: Workflow, debug: bool = False) -> Tuple[List[Path], Path, Path]:
    """Run the displacement workflow on a stack of SLCs.

    Parameters
    ----------
    cfg : Workflow
        [`Workflow`][dolphin.workflows.config.Workflow] object with workflow parameters
    debug : bool, optional
        Enable debug logging, by default False.

    Returns
    -------
    List[Path]
        List of Paths to virtual interferograms created.
    Path
        Path the final compressed SLC file created.
    Path
        Path to temporal correlation file created.
        In the case of a single phase linking step, this is the one tcorr file.
        In the case of sequential phase linking, this is the average tcorr file.
    """
    logger = get_log(debug=debug)

    input_file_list = cfg.cslc_file_list
    if not input_file_list:
        raise ValueError("No input files found")

    # #############################################
    # 1. Make a VRT pointing to the input SLC files
    # #############################################
    subdataset = cfg.input_options.subdataset
    vrt_path = cfg.scratch_directory / "slc_stack.vrt"
    if vrt_path.exists():
        vrt_stack = stack.VRTStack.from_vrt_file(vrt_path)
    else:
        vrt_stack = stack.VRTStack(
            input_file_list,
            subdataset=subdataset,
            outfile=cfg.scratch_directory / "slc_stack.vrt",
        )

    # ###############
    # 2. PS selection
    # ###############
    ps_output = cfg.ps_options._output_file
    if ps_output.exists():
        logger.info(f"Skipping making existing PS file {ps_output}")
    else:
        logger.info(f"Creating persistent scatterer file {ps_output}")
        try:
            existing_amp: Optional[Path] = cfg.amplitude_mean_files[0]
            existing_disp: Optional[Path] = cfg.amplitude_dispersion_files[0]
        except IndexError:
            existing_amp = existing_disp = None

        ps.create_ps(
            slc_vrt_file=vrt_stack.outfile,
            output_file=ps_output,
            output_amp_mean_file=cfg.ps_options._amp_mean_file,
            output_amp_dispersion_file=cfg.ps_options._amp_dispersion_file,
            amp_dispersion_threshold=cfg.ps_options.amp_dispersion_threshold,
            existing_amp_dispersion_file=existing_disp,
            existing_amp_mean_file=existing_amp,
            block_size_gb=cfg.worker_settings.block_size_gb,
        )

    # #########################
    # 3. phase linking/EVD step
    # #########################
    pl_path = cfg.phase_linking._directory

    phase_linked_slcs = list(pl_path.glob("2*.tif"))
    if len(phase_linked_slcs) > 0:
        logger.info(f"Skipping EVD step, {len(phase_linked_slcs)} files already exist")
        comp_slc_file = next(pl_path.glob("compressed*tif"))
        tcorr_file = next(pl_path.glob("tcorr*tif"))
    else:
        watcher = NvidiaMemoryWatcher() if utils.gpu_is_available() else None
        logger.info(f"Running sequential EMI step in {pl_path}")
        if cfg.workflow_name == "single":
            phase_linked_slcs, comp_slc_file, tcorr_file = single.run_evd_single(
                slc_vrt_file=vrt_stack.outfile,
                output_folder=pl_path,
                half_window=cfg.phase_linking.half_window.dict(),
                strides=cfg.output_options.strides,
                reference_idx=0,
<<<<<<< HEAD
                beta=cfg.phase_linking.beta,
                shp_method=cfg.phase_linking.shp_method,
                # mask_file=cfg.inputs.mask_file,
                ps_mask_file=cfg.ps_options.output_file,
=======
                # mask_file=cfg.mask_file,
                ps_mask_file=ps_output,
>>>>>>> df561473
                max_bytes=cfg.worker_settings.block_size_gb * 1e9,
                n_workers=cfg.worker_settings.n_workers,
                gpu_enabled=cfg.worker_settings.gpu_enabled,
            )
        else:
            phase_linked_slcs, comp_slcs, tcorr_file = sequential.run_evd_sequential(
                slc_vrt_file=vrt_stack.outfile,
                output_folder=pl_path,
                half_window=cfg.phase_linking.half_window.dict(),
<<<<<<< HEAD
                strides=cfg.outputs.strides,
                beta=cfg.phase_linking.beta,
                shp_method=cfg.phase_linking.shp_method,
                ministack_size=cfg.phase_linking.ministack_size,
=======
                strides=cfg.output_options.strides,
                ministack_size=cfg.phase_linking.ministack_size,
                # mask_file=cfg.mask_file,
                ps_mask_file=ps_output,
>>>>>>> df561473
                max_bytes=cfg.worker_settings.block_size_gb * 1e9,
                n_workers=cfg.worker_settings.n_workers,
                gpu_enabled=cfg.worker_settings.gpu_enabled,
                # mask_file=cfg.inputs.mask_file,
                ps_mask_file=cfg.ps_options.output_file,
            )
            comp_slc_file = comp_slcs[-1]

        if watcher:
            watcher.notify_finished()

    # ###################################################
    # 4. Form interferograms from estimated wrapped phase
    # ###################################################
    ifg_dir = cfg.interferogram_network._directory
    existing_ifgs = list(ifg_dir.glob("*.int.*"))
    if len(existing_ifgs) > 0:
        logger.info(f"Skipping interferogram step, {len(existing_ifgs)} exists")
    else:
        logger.info(
            f"Creating virtual interferograms from {len(phase_linked_slcs)} files"
        )
        # if Path(vrt_stack.file_list[0]).name.startswith("compressed"):
        if cfg.workflow_name == "single":
            # With a single update, whether or not we have compressed SLCs,
            # the phase linking results will be referenced to the first date.
            # TODO: how to handle the multiple interferogram case? We'll still
            # want to make a network.
            if cfg.interferogram_network.indexes is None:
                raise NotImplementedError(
                    "Only currently supporting manual interferogram network indexes for"
                    " single update."
                )
            idxs = cfg.interferogram_network.indexes
            if len(idxs) > 1:
                raise NotImplementedError(
                    "Multiple interferograms are not supported with single update"
                )
            if idxs[0] != (0, -1):
                raise NotImplementedError(
                    "Only currently supporting Interferogram network indexes (0, -1)"
                    " for single update"
                )
            ref_idx, sec_idx = idxs[0]
            file1, file2 = vrt_stack.file_list[ref_idx], vrt_stack.file_list[sec_idx]
            date1, date2 = utils.get_dates(file1)[0], utils.get_dates(file2)[0]
            suffix = utils.full_suffix(file2)
            ifg_name = ifg_dir / (io._format_date_pair(date1, date2) + suffix)
            # We're just copying
            shutil.copyfile(phase_linked_slcs[sec_idx], ifg_name)
            ifg_file_list = [ifg_name]
        else:
            network = Network(
                slc_list=phase_linked_slcs,
                reference_idx=cfg.interferogram_network.reference_idx,
                max_bandwidth=cfg.interferogram_network.max_bandwidth,
                max_temporal_baseline=cfg.interferogram_network.max_temporal_baseline,
                indexes=cfg.interferogram_network.indexes,
                outdir=ifg_dir,
            )
            if len(network) == 0:
                raise ValueError("No interferograms were created")
            ifg_file_list = [ifg.path for ifg in network.ifg_list]

    return ifg_file_list, comp_slc_file, tcorr_file<|MERGE_RESOLUTION|>--- conflicted
+++ resolved
@@ -98,15 +98,10 @@
                 half_window=cfg.phase_linking.half_window.dict(),
                 strides=cfg.output_options.strides,
                 reference_idx=0,
-<<<<<<< HEAD
                 beta=cfg.phase_linking.beta,
                 shp_method=cfg.phase_linking.shp_method,
                 # mask_file=cfg.inputs.mask_file,
-                ps_mask_file=cfg.ps_options.output_file,
-=======
-                # mask_file=cfg.mask_file,
-                ps_mask_file=ps_output,
->>>>>>> df561473
+                ps_mask_file=cfg.ps_options._output_file,
                 max_bytes=cfg.worker_settings.block_size_gb * 1e9,
                 n_workers=cfg.worker_settings.n_workers,
                 gpu_enabled=cfg.worker_settings.gpu_enabled,
@@ -116,22 +111,15 @@
                 slc_vrt_file=vrt_stack.outfile,
                 output_folder=pl_path,
                 half_window=cfg.phase_linking.half_window.dict(),
-<<<<<<< HEAD
-                strides=cfg.outputs.strides,
+                strides=cfg.output_options.strides,
                 beta=cfg.phase_linking.beta,
                 shp_method=cfg.phase_linking.shp_method,
+                # mask_file=cfg.inputs.mask_file,
+                ps_mask_file=cfg.ps_options._output_file,
                 ministack_size=cfg.phase_linking.ministack_size,
-=======
-                strides=cfg.output_options.strides,
-                ministack_size=cfg.phase_linking.ministack_size,
-                # mask_file=cfg.mask_file,
-                ps_mask_file=ps_output,
->>>>>>> df561473
                 max_bytes=cfg.worker_settings.block_size_gb * 1e9,
                 n_workers=cfg.worker_settings.n_workers,
                 gpu_enabled=cfg.worker_settings.gpu_enabled,
-                # mask_file=cfg.inputs.mask_file,
-                ps_mask_file=cfg.ps_options.output_file,
             )
             comp_slc_file = comp_slcs[-1]
 
