"""Estimate wrapped phase using batches of ministacks.

References
----------
    [1] Ansari, H., De Zan, F., & Bamler, R. (2017). Sequential estimator: Toward
    efficient InSAR time series analysis. IEEE Transactions on Geoscience and
    Remote Sensing, 55(10), 5637-5652.
"""
from collections import defaultdict
from math import nan
from os import fspath
from pathlib import Path
from typing import Dict, List, Optional

import numpy as np
from osgeo_utils import gdal_calc

from dolphin import io
from dolphin._log import get_log
from dolphin._types import Filename
from dolphin.interferogram import VRTInterferogram
from dolphin.phase_link import run_mle
from dolphin.stack import VRTStack

from ._utils import setup_output_folder
from .single import run_evd_single

logger = get_log(__name__)

__all__ = ["run_evd_sequential"]


def run_evd_sequential(
    *,
    slc_vrt_file: Filename,
    # weight_file: Filename,
    output_folder: Filename,
    half_window: dict,
    strides: dict = {"x": 1, "y": 1},
    ministack_size: int = 10,
    mask_file: Optional[Filename] = None,
    ps_mask_file: Optional[Filename] = None,
    beta: float = 0.01,
<<<<<<< HEAD
    do_shp: bool = False,
=======
    shp_method: str = "KL",
>>>>>>> 73b5f830
    max_bytes: float = 32e6,
    n_workers: int = 1,
    gpu_enabled: bool = True,
):
    """Estimate wrapped phase using batches of ministacks."""
    output_folder = Path(output_folder)
    v_all = VRTStack.from_vrt_file(slc_vrt_file)
    file_list_all = v_all.file_list
    date_list_all = v_all.dates

    logger.info(f"{v_all}: from {v_all.file_list[0]} to {v_all.file_list[-1]}")

    # Map of {ministack_index: [output_slc_files]}
    output_slc_files: Dict[int, List] = defaultdict(list)
    comp_slc_files: List[Path] = []
    tcorr_files: List[Path] = []

    nrows, ncols = v_all.shape[-2:]
    if mask_file is not None:
        nodata_mask = io.load_gdal(mask_file).astype(bool)
    else:
        nodata_mask = np.zeros((nrows, ncols), dtype=bool)

    if ps_mask_file is not None:
        ps_mask = io.load_gdal(ps_mask_file, masked=True)
        # Fill the nodata values with false
        ps_mask = ps_mask.astype(bool).filled(False)
    else:
        ps_mask = np.zeros_like(nodata_mask)

    xhalf, yhalf = half_window["x"], half_window["y"]
    xs, ys = strides["x"], strides["y"]

    # Solve each ministack using the current chunk (and the previous compressed SLCs)
    ministack_starts = range(0, len(file_list_all), ministack_size)
    for mini_idx, full_stack_idx in enumerate(ministack_starts):
        cur_slice = slice(full_stack_idx, full_stack_idx + ministack_size)
        cur_files = file_list_all[cur_slice].copy()
        cur_dates = date_list_all[cur_slice].copy()

        # Make the current ministack output folder using the start/end dates
        d0 = cur_dates[0][0]
        d1 = cur_dates[-1][0]
        start_end = io._format_date_pair(d0, d1)
        cur_output_folder = output_folder / start_end
        cur_output_folder.mkdir(parents=True, exist_ok=True)

        msg = f"Processing {len(cur_files)} SLCs."
        msg += f"Output folder: {cur_output_folder}"
        logger.info(msg)
        # Add the existing compressed SLC files to the start
        cur_files = comp_slc_files + cur_files
        cur_vrt = VRTStack(
            cur_files,
            outfile=cur_output_folder / f"{start_end}.vrt",
            sort_files=False,
            subdataset=v_all.subdataset,
        )
        cur_output_files, cur_comp_slc_file, tcorr_file = run_evd_single(
            slc_vrt_file=cur_vrt,
            output_folder=cur_output_folder,
            half_window=half_window,
            strides=strides,
            reference_idx=mini_idx,
            beta=beta,
            shp_method=shp_method,
            mask_file=mask_file,
            ps_mask_file=ps_mask_file,
<<<<<<< HEAD
            beta=beta,
            do_shp=do_shp,
=======
>>>>>>> 73b5f830
            max_bytes=max_bytes,
            n_workers=n_workers,
            gpu_enabled=gpu_enabled,
        )

        output_slc_files[mini_idx] = cur_output_files
        comp_slc_files.append(cur_comp_slc_file)
        tcorr_files.append(tcorr_file)

    ##############################################
    # Set up the output folder with empty files to write into

    # Average the temporal coherence files in each ministack
    # TODO: do we want to include the date span in this filename?
    output_tcorr_file = output_folder / "tcorr_average.tif"
    # Find the offsets between stacks by doing a phase linking only compressed SLCs
    # (But only if we have >1 ministacks. If only one, just rename the outputs)
    if len(comp_slc_files) == 1:
        # There was only one ministack, so we can skip this step
        logger.info("Only one ministack, skipping offset calculation.")
        assert len(output_slc_files) == 1
        assert len(tcorr_files) == 1
        for slc_fname in output_slc_files[0]:
            slc_fname.rename(output_folder / slc_fname.name)

        tcorr_files[0].rename(output_tcorr_file)

        output_comp_slc_file = output_folder / comp_slc_files[0].name
        comp_slc_files[0].rename(output_comp_slc_file)
        return

    # Compute the adjustments by running EVD on the compressed SLCs
    comp_output_folder = output_folder / "adjustments"
    comp_output_folder.mkdir(parents=True, exist_ok=True)
    adjustment_vrt_stack = VRTStack(
        comp_slc_files, outfile=comp_output_folder / "compressed_stack.vrt"
    )

    logger.info(f"Running EVD on compressed files: {adjustment_vrt_stack}")
    adjusted_comp_slc_files = setup_output_folder(
        adjustment_vrt_stack,
        driver="GTiff",
        strides=strides,
        nodata=0,
    )

    writer = io.Writer()
    # Iterate over the ministack in blocks
    # Note the overlap to redo the edge effects
    block_gen = adjustment_vrt_stack.iter_blocks(
        overlaps=(yhalf, xhalf),
        # Note: dividing by len of stack because cov is shape (rows, cols, nslc, nslc)
        max_bytes=max_bytes / len(adjustment_vrt_stack),
        skip_empty=True,
    )
    for cur_data, (rows, cols) in block_gen:
        msg = f"Processing block {rows.start}:{rows.stop}, {cols.start}:{cols.stop}"
        logger.debug(msg)

        # Run the phase linking process on the current adjustment stack
        cur_mle_stack, _ = run_mle(
            cur_data,
            half_window=half_window,
            strides=strides,
            beta=beta,
            reference_idx=0,
            nodata_mask=nodata_mask[rows, cols],
            ps_mask=None,  # PS mask doesn't matter for the adjustments
            use_slc_amp=False,  # Make adjustments unit-amplitude
            shp_method="rect",  # No SHP for the adjustments
            n_workers=n_workers,
            gpu_enabled=gpu_enabled,
        )
        np.nan_to_num(cur_mle_stack, copy=False)

        # Get the location within the output file, shrinking down the slices
        out_row_start = rows.start // ys
        out_col_start = cols.start // xs
        # Save each of the MLE estimates (ignoring the compressed SLCs)
        for img, f in zip(cur_mle_stack, adjusted_comp_slc_files):
            writer.queue_write(img, f, out_row_start, out_col_start)
        # Don't think I care about the temporal coherence here

    writer.notify_finished()
    # Compensate for the offsets between ministacks (aka "datum adjustments")
    for mini_idx, slc_files in output_slc_files.items():
        adjustment_fname = adjusted_comp_slc_files[mini_idx]

        for slc_fname in slc_files:
            logger.info(f"Compensating {slc_fname} with {adjustment_fname}")
            outfile = output_folder / f"{slc_fname.name}"
            VRTInterferogram(
                ref_slc=slc_fname,
                sec_slc=adjustment_fname,
                path=outfile,
                pixel_function="mul",
            )

    # Can pass the list of files to gdal_calc, which interprets it
    # as a multi-band file
    logger.info(f"Averaging temporal coherence files into: {output_tcorr_file}")
    gdal_calc.Calc(
        NoDataValue=nan,
        format="GTiff",
        outfile=fspath(output_tcorr_file),
        type="Float32",
        quiet=True,
        overwrite=True,
        creation_options=io.DEFAULT_TIFF_OPTIONS,
        A=tcorr_files,
        calc="numpy.nanmean(A, axis=0)",
    )<|MERGE_RESOLUTION|>--- conflicted
+++ resolved
@@ -22,6 +22,7 @@
 from dolphin.phase_link import run_mle
 from dolphin.stack import VRTStack
 
+from ._enums import ShpMethod
 from ._utils import setup_output_folder
 from .single import run_evd_single
 
@@ -41,11 +42,7 @@
     mask_file: Optional[Filename] = None,
     ps_mask_file: Optional[Filename] = None,
     beta: float = 0.01,
-<<<<<<< HEAD
-    do_shp: bool = False,
-=======
-    shp_method: str = "KL",
->>>>>>> 73b5f830
+    shp_method: ShpMethod = ShpMethod.KL,
     max_bytes: float = 32e6,
     n_workers: int = 1,
     gpu_enabled: bool = True,
@@ -114,11 +111,6 @@
             shp_method=shp_method,
             mask_file=mask_file,
             ps_mask_file=ps_mask_file,
-<<<<<<< HEAD
-            beta=beta,
-            do_shp=do_shp,
-=======
->>>>>>> 73b5f830
             max_bytes=max_bytes,
             n_workers=n_workers,
             gpu_enabled=gpu_enabled,
