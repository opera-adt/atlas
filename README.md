# dolphin

High resolution wrapped phase estimation for InSAR

<!-- DeformatiOn Land surface Products in High resolution using INsar -->


🚨 This toolbox is still in **pre-alpha** stage and undergoing **rapid development**. 🚨



## Install

The following will install `dolphin` into a conda environment.

1. Download source code:
```bash
git clone https://github.com/opera-adt/dolphin.git && cd dolphin
```
2. Install dependencies:
```bash
conda env create --file conda-env.yml
```

or if you have an existing environment:
```bash
conda env update --name my-existing-env --file conda-env.yml
```

3. Install `dolphin` via pip:
```bash
conda activate dolphin-env
python -m pip install .
```


## Usage

The main entry point for running the phase estimation workflow is named `dolphin`, which has two subcommands:

1. `dolphin config`: create a workflow configuration file.
2. `dolphin run` : run the workflow using this file.

Example usage:

```bash
$ dolphin config --slc-files /path/to/slcs/*tif
```
This will create a YAML file (by default `dolphin_config.yaml` in the current directory).

The only required inputs for the workflow is a list of coregistered SLC files (in either geographic or radar coordinates).
If the SLC files are spread over multiple files, you can either
1. use the `--slc-files` option with a bash glob pattern, (e.g. `dolphin config --slc-files merged/SLC/*/*.slc` would match the [ISCE2 stack processor output](https://github.com/isce-framework/isce2/tree/main/contrib/stack) )
1. Store all input SLC files in a text file delimited by newlines (e.g. `my_slc_list.txt`), and give the name of this text file prefixed by the `@` character (e.g. `dolphin config --slc-files @my_slc_list.txt`)

The full set of options is written to the configuration file; you can edit this file, or you can see which commonly tuned options by are changeable running `dolphin config --help`.

<<<<<<< HEAD

For more details, see the [documentation](https://dolphin-insar.readthedocs.io/).

## Install

The following will install `dolphin` into a conda environment.

1. Download source code:
```bash
git clone https://github.com/opera-adt/dolphin.git && cd dolphin
```
2. Install dependencies:
```bash
conda install -c conda-forge --file conda-env.yml
```

3. Install `dolphin` via pip:
```bash
python -m pip install .
```

=======
>>>>>>> d8cc3710
See the [documentation](https://dolphin-insar.readthedocs.io/) for more details.

## License

This software is licensed under your choice of BSD-3-Clause or Apache-2.0 licenses. See the accompanying LICENSE file for further details.

SPDX-License-Identifier: BSD-3-Clause OR Apache-2.0<|MERGE_RESOLUTION|>--- conflicted
+++ resolved
@@ -6,6 +6,7 @@
 
 
 🚨 This toolbox is still in **pre-alpha** stage and undergoing **rapid development**. 🚨
+
 
 
 
@@ -55,30 +56,6 @@
 
 The full set of options is written to the configuration file; you can edit this file, or you can see which commonly tuned options by are changeable running `dolphin config --help`.
 
-<<<<<<< HEAD
-
-For more details, see the [documentation](https://dolphin-insar.readthedocs.io/).
-
-## Install
-
-The following will install `dolphin` into a conda environment.
-
-1. Download source code:
-```bash
-git clone https://github.com/opera-adt/dolphin.git && cd dolphin
-```
-2. Install dependencies:
-```bash
-conda install -c conda-forge --file conda-env.yml
-```
-
-3. Install `dolphin` via pip:
-```bash
-python -m pip install .
-```
-
-=======
->>>>>>> d8cc3710
 See the [documentation](https://dolphin-insar.readthedocs.io/) for more details.
 
 ## License
