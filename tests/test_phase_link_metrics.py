import numpy as np
import numpy.testing as npt

from dolphin.phase_link import metrics, simulate


def _estimate_temp_coh(est, cov_matrix):
    """explicit version of one pixel's temporal coherence"""
    gamma = 0
    N = len(est)
    count = 0
    for i in range(N):
        for j in range(i + 1, N):
            theta = np.angle(cov_matrix[i, j])
            phi = np.angle(est[i] * np.conj(est[j]))

            gamma += np.exp(1j * theta) * np.exp(-1j * phi)
            count += 1
    return np.abs(gamma) / count


def test_temp_coh():
    sigmas = [0.01, 0.1, 1, 10]
<<<<<<< HEAD
    expected_tcoh_bounds = [(0.99, 1), (0.9, 1.0), (0.25, 0.75), (0.0, 0.3)]
=======
    expected_tcoh_bounds = [(0.99, 1), (0.9, 1.0), (0.6, 0.9), (0.0, 0.3)]
>>>>>>> 11984f30
    out_tc = []
    out_C = []
    out_truth = []
    for sigma, (t_low, t_high) in zip(sigmas, expected_tcoh_bounds):
        simulate._seed(1)
        C, truth = simulate.simulate_C(
            num_acq=30,
            Tau0=72,
            gamma_inf=0.95,
            gamma0=0.99,
            add_signal=True,
            signal_std=sigma,
        )
        # Get the explicit for-loop version
        temp_coh = _estimate_temp_coh(np.exp(1j * truth), C)
        assert t_low <= temp_coh <= t_high
        out_tc.append(temp_coh)
        out_C.append(C)
        out_truth.append(truth)

    # Test passing one pixel's worth of data
    tc_pixel = metrics.estimate_temp_coh(np.exp(1j * truth), C)
    assert np.allclose(tc_pixel, temp_coh)

    # Test the block version of the function
    # Just repeat the first C matrix and first estimate
    C_arrays = np.array(out_C).reshape((2, 2, 30, 30))
    est_arrays = np.exp(1j * np.array(out_truth).reshape((2, 2, 30)))
    # mimic the shape of (nslc, rows, cols)
    est_arrays = np.moveaxis(est_arrays, -1, 0)
    tc_image = metrics.estimate_temp_coh(est_arrays, C_arrays)

    expected_tc_image = np.array(out_tc).reshape((2, 2))
    npt.assert_array_almost_equal(tc_image, expected_tc_image)<|MERGE_RESOLUTION|>--- conflicted
+++ resolved
@@ -21,11 +21,7 @@
 
 def test_temp_coh():
     sigmas = [0.01, 0.1, 1, 10]
-<<<<<<< HEAD
-    expected_tcoh_bounds = [(0.99, 1), (0.9, 1.0), (0.25, 0.75), (0.0, 0.3)]
-=======
     expected_tcoh_bounds = [(0.99, 1), (0.9, 1.0), (0.6, 0.9), (0.0, 0.3)]
->>>>>>> 11984f30
     out_tc = []
     out_C = []
     out_truth = []
